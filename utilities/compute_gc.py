#
#
#   compute_gc.py
#   Compute GC and coverage model for genReads.py
#
#   Takes output file from bedtools genomecov to generate GC/coverage model
#
#   Usage: bedtools genomecov -d -ibam input.bam -g reference.fa > genomeCov.dat
#          python compute_gc.py -r reference.fa -i genomeCov.dat -w [sliding window length] -o output_name.p
#
#
# Updated to Python 3 standards

import time
import argparse
import numpy as np
import pickle
from Bio import SeqIO


def process_fasta(file: str) -> dict:
    """
    Takes a fasta file, converts it into a dictionary of upper case sequences. Does some basic error checking,
    like the file is readable and the reference dictionary is not empty
    :param file: path to a fasta file
    :return: dictionary form of the sequences indexed by chromosome
    """
    ref_dict = {}

    try:
        # reads in fasta file, converts sequence to upper case
        ref_dict = {rec.id: rec.seq.upper() for rec in SeqIO.parse(file, "fasta")}
    except UnicodeDecodeError:
        # if the file isn't readable, this exception should catch it
        print("Input file incorrect: -r should specify the reference fasta")
        exit(1)

    if not ref_dict:
        # if the file was readable by SeqIO but wasn't a fasta file, this should catch it
        print("Input file incorrect: -r should specify the reference fasta")
        exit(1)

    return ref_dict


def process_genomecov(file: str, ref_dict: dict, window: int) -> dict:
<<<<<<< HEAD
    """
    Takes a genomecov file and converts it into a dictionary made up of 'window' sized sections 
    that record the number of GCs and the coverage measure for each section.
    :param file: path to a genomecov file
    :param ref_dict: dictionary created from using the process_fasta function
    :param window: Length of each section of base pairs to count in the reference dictionary
    :return: dictionary form of genomecov file based on window size and ref_dict data
    """
=======
>>>>>>> 5d23eda8
    gc_bins = {n: [] for n in range(window + 1)}

    # variables needed to parse coverage file
    current_line = 0
    current_ref = None
    current_cov = 0
    lines_processed = 0

    f = open(file, 'r')
    for line in f:
        splt = line.strip().split('\t')
        lines_processed += 1
        if current_line == 0:
            current_ref = splt[0]
            current_pos = int(splt[1]) - 1

        if current_ref not in ref_dict:
            continue

        current_line += 1
        current_cov += float(splt[2])

        if current_line == window:
            current_line = 0
            seq = str(ref_dict[current_ref][current_pos:current_pos + window])
            if 'N' not in seq:
                gc_count = seq.count('G') + seq.count('C')
                gc_bins[gc_count].append(current_cov)
            current_cov = 0

    f.close()
    return gc_bins


def calculate_coverage(bin_dict: dict, window: int) -> float:
    """
    Takes the dictionary created in process_genomecov and finds the average coverage value.
    Also ouputs the average coverage value for each window, along with the number of entries in that window.
    :param bin_dict: dictionary created from using the process_genomecov function
    :param window: Length of each section of base pairs to count, 
                   should be the same as the window value in process_genomecov
    :return: Average coverage value for the whole sample, along with average coverage values for each window.
    
​
    Parameters
    ----------
    bin_dict : dict
        DESCRIPTION.
    window : int
        DESCRIPTION.
​
    Returns
    -------
    float
        DESCRIPTION.
​
    """
    running_total = 0
    all_mean = 0.0
    for k in sorted(bin_dict.keys()):
        if len(bin_dict[k]) == 0:
            print('{0:0.2%}'.format(k / float(window)), 0.0, 0)
            bin_dict[k] = 0
        else:
            my_mean = np.mean(bin_dict[k])
            my_len = len(bin_dict[k])
            print('{0:0.2%}'.format(k / float(window)), my_mean, my_len)
            all_mean += my_mean * my_len
            running_total += my_len
            bin_dict[k] = my_mean

    return all_mean / float(running_total)


def main():
    """
    Reads in arguments and processes the inputs to a GC count for the sequence.
    Parameters:
        -i is the genome coverage input file (genomecov)
        -r is the reference file (fasta)
        -o is the prefix for the output
        -w is the sliding window length. The default is 50, but you can declare any reasonable integer
​
    :return: None
    """
    parser = argparse.ArgumentParser(description='compute_gc.py')
    parser.add_argument('-i', type=str, required=True, metavar='input', help="input.genomecov")
    parser.add_argument('-r', type=str, required=True, metavar='reference', help="reference.fasta")
    parser.add_argument('-o', type=str, required=True, metavar='output prefix',
                        help="prefix for output (/path/to/output)")
    parser.add_argument('-w', type=int, required=False, metavar='sliding window',
                        help="sliding window length [50]", default=50)
    args = parser.parse_args()

    (in_gcb, ref_file, window_size, out_p) = (args.i, args.r, args.w, args.o)

    print('Reading ref...')
    allrefs = process_fasta(ref_file)

    tt = time.time()
    print('Reading genome coverage file...')
    gc_bins = process_genomecov(in_gcb, allrefs, window_size)

    print("Calculating average coverage...")
    average_coverage = calculate_coverage(gc_bins, window_size)

    print('AVERAGE COVERAGE =', average_coverage)

    y_out = []
    for k in sorted(gc_bins.keys()):
        gc_bins[k] /= average_coverage
        y_out.append(gc_bins[k])

    print('saving model...')
    pickle.dump([range(window_size + 1), y_out], open(out_p, 'wb'))

    print(time.time() - tt, '(sec)')


if __name__ == "__main__":
    main()<|MERGE_RESOLUTION|>--- conflicted
+++ resolved
@@ -44,7 +44,6 @@
 
 
 def process_genomecov(file: str, ref_dict: dict, window: int) -> dict:
-<<<<<<< HEAD
     """
     Takes a genomecov file and converts it into a dictionary made up of 'window' sized sections 
     that record the number of GCs and the coverage measure for each section.
@@ -53,8 +52,6 @@
     :param window: Length of each section of base pairs to count in the reference dictionary
     :return: dictionary form of genomecov file based on window size and ref_dict data
     """
-=======
->>>>>>> 5d23eda8
     gc_bins = {n: [] for n in range(window + 1)}
 
     # variables needed to parse coverage file
@@ -97,20 +94,6 @@
     :param window: Length of each section of base pairs to count, 
                    should be the same as the window value in process_genomecov
     :return: Average coverage value for the whole sample, along with average coverage values for each window.
-    
-​
-    Parameters
-    ----------
-    bin_dict : dict
-        DESCRIPTION.
-    window : int
-        DESCRIPTION.
-​
-    Returns
-    -------
-    float
-        DESCRIPTION.
-​
     """
     running_total = 0
     all_mean = 0.0
@@ -137,7 +120,6 @@
         -r is the reference file (fasta)
         -o is the prefix for the output
         -w is the sliding window length. The default is 50, but you can declare any reasonable integer
-​
     :return: None
     """
     parser = argparse.ArgumentParser(description='compute_gc.py')
