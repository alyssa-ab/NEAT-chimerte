--- conflicted
+++ resolved
@@ -1,9 +1,6 @@
 import random
 import copy
-<<<<<<< HEAD
 import pathlib
-=======
->>>>>>> e054ea4b
 import bisect
 import pickle
 import numpy as np
