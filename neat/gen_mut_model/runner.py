--- conflicted
+++ resolved
@@ -1,4 +1,3 @@
-<<<<<<< HEAD
 """
 Creates a mutation model
 """
@@ -374,403 +373,6 @@
 
     if bed:
         vcf_columns = ['bed_chr', 'bed_pos1', 'bed_pos2'] + vcf_columns
-        bed_file = pybedtools.BedTool(bed)
-        # used bedtools to intersect the bed and vcf. This will require further processing.
-        # The fn at the end extracts the filename, which is what the function expects.
-        # Also converts to pathlib path.
-        _LOG.info('Intersecting bed and vcf.')
-        # TODO rewrite to remove pybedtools dependency
-        vcf_to_process = pathlib.Path(bed_file.intersect(mutations, wb=True).moveto('temp.vcf').fn)
-        _LOG.info('Created temp vcf for processing.')
-    else:
-        vcf_to_process = mutations
-
-    output = Path(output + '.pickle.gz')
-    validate_output_path(output, overwrite=overwrite_output)
-
-    runner(reference_index, vcf_to_process, vcf_columns, outcounts, show_trinuc, output,
-           bed, human_sample, skip_common)
-
-    if os.path.exists('temp.vcf'): 
-        os.remove('temp.vcf')
-
-    _LOG.info(f'Complete! Use {output} as input into gen_reads_runner.py.')
-=======
-"""
-Creates a mutation model
-"""
-
-import json
-import os.path
-import pathlib
-import pickle
-import sys
-
-import numpy as np
-from numpy import genfromtxt
-import pybedtools
-from Bio import SeqIO
-
-
-from pathlib import Path
-import logging
-
-from ..models import MutationModel
-from ..variants import *
-from .constants import VCF_DEFAULT_POP_FREQ, DEF_HOMOZYGOUS_FRQ, DEF_MUT_SUB_MATRIX
-from ..common import validate_output_path, validate_input_path, open_input, open_output, \
-    ALLOWED_NUCL, ALL_TRINUCS, HUMAN_WHITELIST
-from .utils import extract_header, read_and_filter_variants,\
-    cluster_list, count_trinucleotides, find_caf, convert_trinuc_transition_matrix, \
-    convert_snp_transition_matrix, convert_trinuc_mutation_dict, check_homozygous
-
-__all__ = [
-    "compute_mut_runner"
-]
-
-_LOG = logging.getLogger(__name__)
-
-
-def runner(reference_index,
-           vcf_to_process,
-           vcf_columns,
-           outcounts_file,
-           show_trinuc,
-           output,
-           bed,
-           human_sample,
-           skip_common):
-    """
-    This function generates the mutation model suitable for use in gen_reads. At the moment it must be run as a
-    separate utility.
-
-    :param dict reference_index: The reference index from SeqIO
-    :param Path vcf_to_process: Path to the vcf to use for analysis
-    :param list vcf_columns: Columns present in the input vcf
-    :param Path outcounts_file: Path to outcounts file, if present
-    :param bool show_trinuc: If true, display trinuc counts
-    :param Path output: Full path to final output
-    :param Path bed: Optional input bed
-    :param bool human_sample: If true, treat as human sample
-    :param bool skip_common: if true, skip common
-    """
-
-    # [(trinuc_a, trinuc_b)] = # of times we observed a mutation from trinuc_a into trinuc_b
-    trinuc_transition_count = {}
-
-    # total count of SNPs
-    snp_count = 0
-    # overall SNP transition probabilities
-    snp_transition_count = {}
-    # total count of insertions or deletions, indexed by length (negative is a deletion)
-    indel_count = {}
-    # Total homozygous variants detected
-    homozygous_count = 0
-    # detect variants that occur in a significant percentage of the input samples (pos,ref,alt,pop_fraction)
-    common_variants = []
-    # identify regions that have significantly higher local mutation rates than the average
-    high_mut_regions = []
-
-    # Clean up and simplify reference index
-    # simplify naming and filter out actual human genomes from scaffolding
-    ignore = []
-    if human_sample:
-        for key in reference_index:
-            if key not in HUMAN_WHITELIST:
-                ignore.append(key)
-
-    if len(ignore) == len(reference_index):
-        _LOG.error("No valid human chromosome names detected. Check contig names reference.")
-        raise ValueError
-
-    # Pre-parsing to find all the matching chromosomes between ref and vcf
-    _LOG.info('Processing VCF file...')
-    matching_variants, matching_chromosomes = read_and_filter_variants(vcf_to_process,
-                                                                       reference_index,
-                                                                       ignore)
-
-    if not matching_variants or not matching_chromosomes:
-        _LOG.error("No valid variants detected. Check names in vcf versus reference and/or bed.")
-        raise ValueError
-
-    trinuc_ref_count, bed_track_length = count_trinucleotides(reference_index,
-                                                              bed,
-                                                              outcounts_file,
-                                                              matching_chromosomes)
-
-    if not trinuc_ref_count:
-        _LOG.error("No valid trinucleotides detected in reference.")
-        raise ValueError
-
-    """
-    Collect and analyze the data in the VCF file
-    """
-    _LOG.info('Creating mutational model...')
-    total_reflen = 0
-    # Remove any ignored contigs
-    contigs_to_process = list(set(matching_chromosomes) - set(ignore))
-
-    for contig in contigs_to_process:
-        # Running total of how many non-N bases there are in the reference
-        total_reflen += len(reference_index[contig].seq) - reference_index[contig].seq.upper().count('N')
-
-        # list to be used for counting variants that occur multiple times in file (i.e. in multiple samples)
-        vcf_common = {}
-
-        # Create a list of variants to process
-        variants_to_process = [x for x in matching_variants if x[0] == contig]
-
-        if not variants_to_process:
-            _LOG.warning(f"No variants found for {contig}")
-            continue
-
-        ref_sequence = reference_index[contig].seq.upper()
-
-        # Count types
-        for variant in variants_to_process:
-            if variant[4] == "SNP":
-                # Grab the nucleotides from the reference around this position
-                trinuc_to_analyze = str(ref_sequence[int(variant[1]) - 1: int(variant[1]) + 2].upper())
-                # analyze is a trinuc from the reference
-                if trinuc_to_analyze not in ALL_TRINUCS:
-                    continue
-                if variant[2] == trinuc_to_analyze[1]:
-                    t_ref = trinuc_to_analyze
-                    # t_alt changes the middle nuc to the ALT
-                    t_alt = trinuc_to_analyze[0] + variant[3] + trinuc_to_analyze[2]
-                    if t_alt not in ALL_TRINUCS:
-                        continue
-
-                    key = (t_ref, t_alt)
-                    if key not in trinuc_transition_count:
-                        trinuc_transition_count[key] = 0
-                    trinuc_transition_count[key] += 1
-                    snp_count += 1
-
-                    # tracks transition probability of just the mutated nucleotide
-                    key2 = (variant[2], variant[3])
-                    if key2 not in snp_transition_count:
-                        snp_transition_count[key2] = 0
-                    snp_transition_count[key2] += 1
-
-                else:
-                    _LOG.error(f'Ref allele in variant call does not match reference: {variant}')
-                    raise ValueError
-
-            else:
-                indel_len = len(variant[3]) - len(variant[2])
-                if indel_len not in indel_count:
-                    indel_count[indel_len] = 0
-                indel_count[indel_len] += 1
-
-            my_pop_freq = find_caf(variant[4])
-            homozygous_count += check_homozygous(variant[4])
-            vcf_common[tuple(variant[1:5])] = my_pop_freq
-
-        # identify common mutations
-        percentile_var = 95
-        min_value = np.percentile([vcf_common[n] for n in vcf_common], percentile_var)
-        for variant, allele_freq in sorted(vcf_common.items()):
-            if allele_freq >= min_value:
-                common_variants.append(variant)
-                # TODO figure out what to do with these common variants
-
-        # Identify areas that have contained significantly higher random mutation rates.
-        # Added a potential for smaller deltas to handle smaller datasets in 4.0
-        dist_thresh = min(2000, int(len(ref_sequence) * 0.01))
-        percentile_clust = 97
-        # Adjusted the scalar for smaller deltas in 4.0
-        scaler = min(1000, dist_thresh//2)
-        # identify regions with disproportionately more variants in them
-        variant_pos = sorted([int(n[0]) for n in vcf_common])
-        clustered_pos = cluster_list(variant_pos, dist_thresh)
-        # Since the list is sorted, taking the first and last position gives us the min and max
-        by_len = [(len(clustered_pos[i]), clustered_pos[i][0], clustered_pos[i][-1], i)
-                  for i in range(len(clustered_pos))]
-
-        candidate_regions = []
-        for n in by_len:
-            ref_scalar = int((n[1] - dist_thresh) / float(scaler)) * scaler
-            alt_scalar = int((n[2] + dist_thresh) / float(scaler)) * scaler
-            candidate_regions.append((n[0] / float(alt_scalar - ref_scalar), max([0, ref_scalar]),
-                                      min([len(ref_sequence), alt_scalar])))
-        minimum_value = np.percentile([n[0] for n in candidate_regions], percentile_clust)
-        for n in candidate_regions:
-            if n[0] >= minimum_value:
-                high_mut_regions.append((contig, n[1], n[2], n[0]))
-        # collapse overlapping regions
-        for i in range(len(high_mut_regions) - 1, 0, -1):
-            if high_mut_regions[i - 1][2] >= high_mut_regions[i][1] and \
-                    high_mut_regions[i - 1][0] == high_mut_regions[i][0]:
-                # Might need to research a more accurate way to get the mutation rate for this region
-                avg_mut_rate = 0.5 * high_mut_regions[i - 1][3] + 0.5 * high_mut_regions[i][3]
-                high_mut_regions[i - 1] = (
-                    high_mut_regions[i - 1][0], high_mut_regions[i - 1][1], high_mut_regions[i][2], avg_mut_rate
-                )
-                del high_mut_regions[i]
-
-    # if for some reason we didn't find any valid input variants, exit gracefully...
-    total_var = snp_count + sum([abs(x) for x in indel_count.values()])
-    if not total_var:
-        _LOG.error('Error: No valid variants were found, model could not be created. '
-                   'Check that names are compatible.')
-        raise ValueError
-
-    # COMPUTE PROBABILITIES
-
-    # frequency that each trinuc mutated into anything else
-    trinuc_mut_prob = {}
-    # frequency that a trinuc mutates into another trinuc, given that it mutated
-    trinuc_trans_probs = {}
-    # frequency of snp transitions, given a snp occurs.
-    snp_trans_freq = {}
-
-    for trinuc in sorted(trinuc_ref_count):
-        my_count = 0
-        for k in sorted(trinuc_transition_count):
-            if k[0] == trinuc:
-                my_count += trinuc_transition_count[k]
-
-        trinuc_mut_prob[trinuc] = my_count / float(trinuc_ref_count[trinuc])
-
-        for k in sorted(trinuc_transition_count):
-            if k[0] == trinuc:
-                trinuc_trans_probs[k] = trinuc_transition_count[k] / float(my_count)
-
-    for n1 in ALLOWED_NUCL:
-        rolling_tot = sum([snp_transition_count[(n1, n2)] for n2 in ALLOWED_NUCL if (n1, n2) in snp_transition_count])
-        for n2 in ALLOWED_NUCL:
-            key2 = (n1, n2)
-            if key2 in snp_transition_count:
-                snp_trans_freq[key2] = snp_transition_count[key2] / float(rolling_tot)
-
-    # compute average snp and indel frequencies
-    deletion_counts = {abs(key): val for key, val in indel_count.items() if key < 0}
-    insertion_counts = {key: val for key, val in indel_count.items() if key > 0}
-    average_snp_freq = snp_count / float(total_var)
-    average_insertion_frequency = sum(insertion_counts.values()) / float(total_var)
-    average_deletion_frequency = sum(deletion_counts.values()) / float(total_var)
-    insertion_freqency = {key: (val/float(total_var))/average_insertion_frequency
-                          for key, val in insertion_counts.items()}
-    deletion_frequency = {key: (val/float(total_var))/average_deletion_frequency
-                          for key, val in deletion_counts.items()}
-    if homozygous_count:
-        homozygous_frequency = homozygous_count / float(total_var)
-    else:
-        homozygous_frequency = DEF_HOMOZYGOUS_FRQ
-
-    if bed:
-        avg_mut_rate = total_var / bed_track_length
-    else:
-        avg_mut_rate = total_var / float(total_reflen)
-
-    # if values weren't found in data, appropriately append null entries
-    print_trinuc_warning = False
-    for trinuc in ALL_TRINUCS:
-        trinuc_mut = [trinuc[0] + n + trinuc[2] for n in ALLOWED_NUCL if n != trinuc[1]]
-        if trinuc not in trinuc_mut_prob:
-            trinuc_mut_prob[trinuc] = 0.
-            print_trinuc_warning = True
-        for trinuc2 in trinuc_mut:
-            if (trinuc, trinuc2) not in trinuc_trans_probs:
-                trinuc_trans_probs[(trinuc, trinuc2)] = 0.
-                print_trinuc_warning = True
-    if print_trinuc_warning:
-        _LOG.warning('Warning: Some trinucleotides transitions were not encountered in the input dataset, '
-                     'probabilities of 0.0 have been assigned to these events.')
-
-    # Display counts, if requested
-    if show_trinuc:
-        for k in sorted(trinuc_mut_prob):
-            _LOG.info(f'p({k} mutates) = {trinuc_mut_prob[k]}')
-
-        for k in sorted(trinuc_trans_probs):
-            _LOG.info(f'p({k[0]} --> {k[1]} | {k[0]} mutates) = {trinuc_trans_probs[k]}')
-
-        for k in sorted(deletion_counts):
-            _LOG.info(f'p(del length = {abs(k)} | deletion occurs) = {deletion_frequency[k]}')
-
-        for k in sorted(insertion_counts):
-            _LOG.info(f'p(insert length = {abs(k)} | insertion occurs) = {insertion_freqency[k]}')
-
-        for k in sorted(snp_trans_freq):
-            _LOG.info(f'p({k[0]} --> {k[1]} | SNP occurs) = {snp_trans_freq[k]}')
-
-    _LOG.info(f'p(snp)   = {average_snp_freq}')
-    _LOG.info(f'p(insertion) = {average_insertion_frequency}')
-    _LOG.info(f'p(deletion) = {average_deletion_frequency}')
-    _LOG.info(f'overall average mut rate: {avg_mut_rate}')
-    _LOG.info(f'total variants processed: {total_var}')
-    _LOG.info(f'homozygous probability: {homozygous_frequency}')
-
-    variant_probs = {
-        SingleNucleotideVariant: average_snp_freq,
-        Insertion: average_insertion_frequency,
-        Deletion: average_deletion_frequency
-    }
-    trinuc_transition_bias = convert_trinuc_transition_matrix(trinuc_trans_probs)
-    trinuc_mutation_probs = convert_trinuc_mutation_dict(trinuc_mut_prob)
-    snp_transition_bias = convert_snp_transition_matrix(snp_trans_freq)
-
-    mut_model = MutationModel(
-        avg_mut_rate=avg_mut_rate,
-        homozygous_freq=homozygous_frequency,
-        variant_probs=variant_probs,
-        transition_matrix=snp_transition_bias,
-        trinuc_trans_matrices=trinuc_transition_bias,
-        trinuc_mut_bias=trinuc_mutation_probs,
-        insert_len_model=insertion_counts,
-        deletion_len_model=deletion_counts
-    )
-
-    print('\nSaving model...')
-    with open_output(output, 'w+') as outfile:
-        pickle.dump(mut_model, outfile)
-
-
-def compute_mut_runner(reference,
-                       mutations,
-                       bed,
-                       outcounts,
-                       show_trinuc,
-                       human_sample,
-                       skip_common,
-                       output,
-                       overwrite_output):
-    """
-    Runner for computing the mutation model
-
-    :param str reference: The path to the FASTA reference to use for the analysis
-    :param str mutations: The path to the VCF file to use for the analysis
-    :param str bed: Optional bed file path for focusing the analysis
-    :param str outcounts: Optional path to trinucleotide counts input file
-    :param bool show_trinuc: Optionally display trinculeotide counts
-    :param bool human_sample: If true, treat as human sample
-    :param bool skip_common: if true, skip common variants
-    :param str output: path to output file
-    :param bool overwrite_output: True to overwrite output
-    """
-
-    validate_input_path(reference)
-    validate_input_path(mutations)
-    mutations = Path(mutations)
-
-    if bed:
-        validate_input_path(bed)
-        bed = Path(bed)
-
-    if outcounts:
-        validate_input_path(outcounts)
-        outcounts = Path(outcounts)
-
-    print('Processing reference...')
-    reference_index = SeqIO.index(reference, 'fasta')
-
-    vcf_header = extract_header(mutations)
-    vcf_columns = vcf_header[-1]
-
-    if bed:
-        vcf_columns = ['bed_chr', 'bed_pos1', 'bed_pos2'] + vcf_columns
         _LOG.info('Intersecting bed and vcf.')
 
         # create a dictionary to store the bed ranges
@@ -840,5 +442,4 @@
     if os.path.exists('temp.vcf'):
         os.remove('temp.vcf')
 
-    _LOG.info(f'Complete! Use {output} as input into gen_reads_runner.py.')
->>>>>>> 938e3b9b
+    _LOG.info(f'Complete! Use {output} as input into gen_reads_runner.py.')